use super::{instruction_id, packet_id};
use crate::serial_port::SerialPort;
use crate::{Client, Response, TransferError, WriteError};

/// The parameters for the CLEAR command to clear the revolution counter.
const CLEAR_REVOLUTION_COUNT: [u8; 5] = [0x01, 0x44, 0x58, 0x4C, 0x22];

<<<<<<< HEAD
/// The parameters for the CLEAR command to clear the error state.
///
/// This is only supported on some motors.
const CLEAR_ERROR: [u8; 5] = [0x01, 0x45, 0x52, 0x43, 0x4C];

impl<ReadBuffer, WriteBuffer, T> Bus<ReadBuffer, WriteBuffer, T>
=======
impl<ReadBuffer, WriteBuffer, T> Client<ReadBuffer, WriteBuffer, T>
>>>>>>> 148c76fa
where
	ReadBuffer: AsRef<[u8]> + AsMut<[u8]>,
	WriteBuffer: AsRef<[u8]> + AsMut<[u8]>,
	T: SerialPort,
{
	/// Clear the multi-revolution counter of a motor.
	///
	/// This will reset the "present position" register to a value between 0 and a whole revolution.
	/// It is not possible to clear the revolution counter of a motor while it is moving.
	/// Doing so will cause the motor to return an error, and the revolution counter will not be reset.
	///
	/// You may specify [`crate::instructions::packet_id::BROADCAST`] as motor ID.
	/// If you do, none of the devices will reply with a response, and this function will not wait for any.
	///
	/// If you want to broadcast this instruction, it may be more convenient to use [`Self::broadcast_clear_revolution_counter()`] instead.
	pub fn clear_revolution_counter(&mut self, motor_id: u8) -> Result<Response<()>, TransferError<T::Error>> {
		self.write_instruction(motor_id, instruction_id::CLEAR, CLEAR_REVOLUTION_COUNT.len(), clear_revolution_count_parameters)?;
		Ok(super::read_response_if_not_broadcast(self, motor_id)?)
	}

	/// Clear the revolution counter of all connected motors.
	///
	/// This will reset the "present position" register to a value between 0 and a whole revolution.
	/// It is not possible to clear the mutli-revolution counter of a motor while it is moving.
	/// Doing so will cause the motor to return an error, and the revolution counter will not be reset.
	pub fn broadcast_clear_revolution_counter(&mut self) -> Result<(), WriteError<T::Error>> {
		self.write_instruction(
			packet_id::BROADCAST,
			instruction_id::CLEAR,
			CLEAR_REVOLUTION_COUNT.len(),
			clear_revolution_count_parameters,
		)?;
		Ok(())
	}

	/// Clear the error of a motor.
	///
	/// This will reset the "error code" register to 0 if the error can be cleared.
	/// If the error cannot be cleared, the function returns a [`MotorError`](crate::MotorError) with error code `0x01`.
	///
	/// This instruction is currently only implemented on the Dynamixel Y series.
	pub fn clear_error(&mut self, motor_id: u8) -> Result<Response<()>, TransferError<T::Error>> {
		self.write_instruction(motor_id, instruction_id::CLEAR, CLEAR_ERROR.len(), clear_error_parameters)?;
		Ok(super::read_response_if_not_broadcast(self, motor_id)?)

	}

	/// Try to clear the error of all motors on the bus.
	///
	/// This will reset the "error code" register to 0 if the error can be cleared
	/// and if the instruction is supported by the motor.
    ///
	/// This instruction is currently only implemented on the Dynamixel Y series.
	pub fn broadcast_clear_error(&mut self) -> Result<(), WriteError<T::Error>> {
		self.write_instruction(
			packet_id::BROADCAST,
			instruction_id::CLEAR,
			CLEAR_ERROR.len(),
			clear_error_parameters,
		)?;
		Ok(())
	}
}

fn clear_revolution_count_parameters(buffer: &mut [u8]) {
	buffer.copy_from_slice(&CLEAR_REVOLUTION_COUNT)
}

fn clear_error_parameters(buffer: &mut [u8]) {
	buffer.copy_from_slice(&CLEAR_ERROR)
}<|MERGE_RESOLUTION|>--- conflicted
+++ resolved
@@ -5,16 +5,12 @@
 /// The parameters for the CLEAR command to clear the revolution counter.
 const CLEAR_REVOLUTION_COUNT: [u8; 5] = [0x01, 0x44, 0x58, 0x4C, 0x22];
 
-<<<<<<< HEAD
 /// The parameters for the CLEAR command to clear the error state.
 ///
 /// This is only supported on some motors.
 const CLEAR_ERROR: [u8; 5] = [0x01, 0x45, 0x52, 0x43, 0x4C];
 
-impl<ReadBuffer, WriteBuffer, T> Bus<ReadBuffer, WriteBuffer, T>
-=======
 impl<ReadBuffer, WriteBuffer, T> Client<ReadBuffer, WriteBuffer, T>
->>>>>>> 148c76fa
 where
 	ReadBuffer: AsRef<[u8]> + AsMut<[u8]>,
 	WriteBuffer: AsRef<[u8]> + AsMut<[u8]>,
